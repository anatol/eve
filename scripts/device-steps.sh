#!/bin/sh

echo "Starting device-steps.sh at" `date`

CONFIGDIR=/config
PERSISTDIR=/persist
BINDIR=/opt/zededa/bin
PROVDIR=$BINDIR
TMPDIR=/var/tmp/zededa
DNCDIR=/var/tmp/zededa/DeviceNetworkConfig
LISPDIR=/opt/zededa/lisp
<<<<<<< HEAD
AGENTS="ledmanager zedrouter domainmgr downloader verifier identitymgr eidregister zedagent dataplane"
=======
LOGDIRA=$PERSISTDIR/IMGA/log
LOGDIRB=$PERSISTDIR/IMGB/log
AGENTS="logmanager ledmanager zedrouter domainmgr downloader verifier identitymgr eidregister zedagent"
>>>>>>> a295a0fa
ALLAGENTS="zedmanager $AGENTS"

PATH=$BINDIR:$PATH

OLDFLAG=
WAIT=1
EID_IN_DOMU=0
MEASURE=0
CLEANUP=0
while [ $# != 0 ]; do
    if [ "$1" = -w ]; then
	WAIT=0
    elif [ "$1" = -x ]; then
	EID_IN_DOMU=1
    elif [ "$1" = -m ]; then
	MEASURE=1
    elif [ "$1" = -o ]; then
	OLDFLAG=$1
    elif [ "$1" = -c ]; then
	CLEANUP=1
    else
	CONFIGDIR=$1
    fi
    shift
done

mkdir -p $TMPDIR

if [ -d /var/tmp/zedmanager/downloads ]; then
    echo "Cleaning up old download dir: /var/tmp/zedmanager/downloads"
    rm -rf /var/tmp/zedmanager/downloads
fi
if [ -d /var/tmp/domainmgr/img ]; then
    echo "Removing old domU img dir: /var/tmp/domainmgr/img"
    rm -rf /var/tmp/domainmgr/img
fi

if [ $CLEANUP = 1 -a -d $PERSISTDIR/downloads ]; then
    echo "Cleaning up download dir $PERSISTDIR/downloads"
    rm -rf $PERSISTDIR/downloads
fi
    
# Move any uuid file to /config
if [ -f $TMPDIR/uuid ]; then
    if [ -f $CONFIGDIR/uuid ]; then
	echo "Removing old $TMPDIR/uuid"
	rm -f $TMPDIR/uuid
    else
	echo "Moving old $TMPDIR/uuid to $CONFIGDIR/uuid"
	mv $TMPDIR/uuid $CONFIGDIR/uuid
    fi
fi

echo "Configuration from factory/install:"
(cd $CONFIGDIR; ls -l)
echo

echo "Handling restart case at" `date`
# XXX should we check if zedmanager is running?

echo "Removing old stale files"
# Remove internal config files
pkill zedmanager
if [ x$OLDFLAG = x ]; then
	echo "Removing old zedmanager config files"
	rm -rf /var/tmp/zedmanager/config/*.json
fi

echo "Removing old zedmanager status files"
rm -rf /var/run/zedmanager/status/*.json

# The following is a workaround for a racecondition between different agents
# Make sure we have the required directories in place
DIRS="$CONFIGDIR $PERSISTDIR $TMPDIR /var/tmp/ledmanager/config/ /var/tmp/domainmgr/config/ /var/tmp/verifier/config/ /var/tmp/downloader/config/ /var/tmp/zedmanager/config/ /var/tmp/identitymgr/config/ /var/tmp/zedrouter/config/ /var/run/domainmgr/status/ /var/run/downloader/status/ /var/run/zedmanager/status/ /var/run/eidregister/status/ /var/run/zedrouter/status/ /var/run/identitymgr/status/ /var/tmp/zededa/DeviceNetworkConfig/ /var/run/zedrouter/DeviceNetworkStatus/ /var/tmp/zededa/AssignableAdapters"
for d in $DIRS; do
    d1=`dirname $d`
    if [ ! -d $d1 ]; then
	mkdir -p $d1
	chmod 700 $d1
    fi
    if [ ! -d $d ]; then
	mkdir -p $d
	chmod 700 $d
    fi
done

# Some agents have multiple config and status files
AGENTDIRS="$AGENTS verifier/appImg.obj verifier/baseOs.obj downloader/appImg.obj downloader/baseOs.obj downloader/cert.obj"
for AGENTDIR in $AGENTDIRS; do
    d=`dirname $AGENTDIR`
    if [ $d != '.' ]; then
	AGENT=$d
    else
	AGENT=$AGENTDIR
    fi
    # echo "XXX Looking in config $AGENTDIR for $AGENT"
    if [ ! -d /var/tmp/$AGENTDIR ]; then
	continue
    fi
    dir=/var/tmp/$AGENTDIR/config
    if [ ! -d $dir ]; then
	continue
    fi
    # echo "XXX Looking in config $dir"
    for f in $dir/*; do
	# echo "XXX: f is $f"
	if [ "$f" = "$dir/*" ]; then
		# echo "XXX: skipping $dir"
		break
	fi
	if [ "$f" = "$dir/global" ]; then
	    echo "Ignoring $f"
	elif [ "$f" = "$dir/restarted" ]; then
	    echo "Ignoring $f"
	else
	    # Note that this deletes domainmgr config which, unlike a reboot,
	    # will remove the rootfs copy in /persist/img/
	    echo "Deleting config file: $f"
	    rm -f "$f"
	fi
    done
done

# Try to cleanup in case the agents are running or /var/run files are left over
# If agents are running then the deletion of the /var/tmp/ files should
# cleaned up all but /var/run/zedmanager/*.json

if [ $CLEANUP = 0 ]; then
    # Add a tag to preserve any downloaded and verified files
    touch /var/tmp/verifier/config/preserve
fi

# If agents are running wait for the status files to disappear
for AGENTDIR in $AGENTDIRS; do
    d=`dirname $AGENTDIR`
    if [ $d != '.' ]; then
	AGENT=$d
    else
	AGENT=$AGENTDIR
    fi
    # echo "XXX Looking in status $AGENTDIR for $AGENT"
    if [ ! -d /var/run/$AGENT ]; then
	# Needed for zedagent
	pkill $AGENT
	continue
    fi
    if [ $AGENT = "verifier" ]; then
	echo "Skipping check for /var/run/$AGENTDIR/status"
	pkill $AGENT
	continue
    fi
    dir=/var/run/$AGENTDIR/status
    if [ ! -d $dir ]; then
	continue
    fi
    # echo "XXX Looking in status $dir"
    pid=`pgrep $AGENT`
    if [ "$pid" != "" ]; then
	while /bin/true; do
	    wait=0
	    for f in $dir/*; do
		# echo "XXX: f is $f"
		if [ "$f" = "$dir/*" ]; then
		    # echo "XXX: skipping $dir"
		    break
		fi
		if [ "$f" = "$dir/global" ]; then
		    echo "Ignoring $f"
		elif [ "$f" = "$dir/restarted" ]; then
		    echo "Ignoring $f"
		else
		    wait=1
		fi
	    done
	    if [ $wait = 1 ]; then
		echo "Waiting for $AGENT to clean up"
		sleep 3
	    else
		break
	    fi
	done
    else
	for f in $dir/*; do
	    # echo "XXX: f is $f"
	    if [ "$f" = "$dir/*" ]; then
		# echo "XXX: skipping $dir"
		break
	    fi
	    echo "Deleting status file: $f"
	    rm -f "$f"
	done
    fi
done
for AGENT in $AGENTS; do
    pkill $AGENT
done

if [ $CLEANUP = 0 ]; then
    # Remove the preserve tag
    rm /var/tmp/verifier/config/preserve
fi

echo "Handling restart done at" `date`

if [ ! -d $LOGDIRA ]; then
    echo "Creating $LOGDIRA"
    mkdir -p $LOGDIRA
fi
if [ ! -d $LOGDIRB ]; then
    echo "Creating $LOGDIRB"
    mkdir -p $LOGDIRB
fi

echo "Set up log capture"
CURPART=`zboot curpart`
if [ $? != 0 ]; then
    CURPART="IMGA"
fi
DOM0LOGFILES="dhcpcd.err.log ntpd.err.log wlan.err.log wwan.err.log zededa-tools.err.log dhcpcd.out.log ntpd.out.log wlan.out.log wwan.out.log zededa-tools.out.log"
# XXX note that these tail and dmesg processes are not killed when
# device-steps.sh is re-run
for f in $DOM0LOGFILES; do
    tail -c +0 -F /var/log/dom0/$f >/persist/$CURPART/log/$f &
done
tail -c +0 -F /var/log/xen/hypervisor.log >/persist/$CURPART/log/hypervisor.log &
dmesg -T -w -l 1,2,3 --time-format iso >/persist/$CURPART/log/dmesg.log &

if [ -d $LISPDIR/logs ]; then
    echo "Saving old lisp logs in $LISPDIR/logs.old"
    mv $LISPDIR/logs $LISPDIR/logs.old
fi
# Remove any old symlink to different IMG directory
rm -f $LISPDIR/logs
if [ ! -d /persist/$CURPART/log/lisp ]; then
    mkdir -p /persist/$CURPART/log/lisp
fi
ln -s /persist/$CURPART/log/lisp $LISPDIR/logs

# BlinkCounter 1 means we have started; might not yet have IP addresses
# client/selfRegister and zedagent update this when the found at least
# one free uplink with IP address(s)
echo '{"BlinkCounter": 1}' > '/var/tmp/ledmanager/config/ledconfig.json'

# If ledmanager is already running we don't have to start it.
# TBD: Should we start it earlier before wwan and wlan services?
pgrep ledmanager >/dev/null
if [ $? != 0 ]; then
    echo "Starting ledmanager at" `date`
    ledmanager &
    if [ $WAIT = 1 ]; then
	echo -n "Press any key to continue "; read dummy; echo; echo
    fi
fi

# We need to try our best to setup time *before* we generate the certifiacte.
# Otherwise it may have start date in the future
echo "Check for NTP config"
if [ -f $CONFIGDIR/ntp-server ]; then
    echo -n "Using "
    cat $CONFIGDIR/ntp-server
    # XXX is ntp service running/installed?
    # XXX actually configure ntp
    # Ubuntu has /usr/bin/timedatectl; ditto Debian
    # ntpdate pool.ntp.org
    # Not installed on Ubuntu
    #
    if [ -f /usr/bin/ntpdate ]; then
	/usr/bin/ntpdate `cat $CONFIGDIR/ntp-server`
    elif [ -f /usr/bin/timedatectl ]; then
	echo "NTP might already be running. Check"
	/usr/bin/timedatectl status
    else
	echo "NTP not installed. Giving up"
	exit 1
    fi
elif [ -f /usr/bin/ntpdate ]; then
    /usr/bin/ntpdate pool.ntp.org
elif [ -f /usr/sbin/ntpd ]; then
    # last ditch attemp to sync up our clock
    # '-p' means peer in some distros; pidfile in others
    /usr/sbin/ntpd -q -n -p pool.ntp.org
else
    echo "No ntpd"
fi
if [ $WAIT = 1 ]; then
    echo -n "Press any key to continue "; read dummy; echo; echo
fi


if [ ! \( -f $CONFIGDIR/device.cert.pem -a -f $CONFIGDIR/device.key.pem \) ]; then
    echo "Generating a device key pair and self-signed cert (using TPM/TEE if available) at" `date`
    $PROVDIR/generate-device.sh $CONFIGDIR/device
    SELF_REGISTER=1
elif [ -f $TMPDIR/self-register-failed ]; then
    echo "self-register failed/killed/rebooted; redoing self-register"
    SELF_REGISTER=1
else
    echo "Using existing device key pair and self-signed cert"
    SELF_REGISTER=0
fi
if [ ! -f $CONFIGDIR/server -o ! -f $CONFIGDIR/root-certificate.pem ]; then
    echo "No server or root-certificate to connect to. Done"
    exit 0
fi

if [ $WAIT = 1 ]; then
    echo -n "Press any key to continue "; read dummy; echo; echo
fi

# XXX should we harden/remove any Linux network services at this point?
echo "Check for WiFi config"
if [ -f $CONFIGDIR/wifi_ssid ]; then
    echo -n "SSID: "
    cat $CONFIGDIR/wifi_ssid
    if [ -f $CONFIGDIR/wifi_credentials ]; then
	echo -n "Wifi credentials: "
	cat $CONFIGDIR/wifi_credentials
    fi
    # XXX actually configure wifi
    # Requires a /etc/network/interfaces.d/wlan0.cfg
    # and /etc/wpa_supplicant/wpa_supplicant.conf
    # Assumes wpa packages are included. Would be in our image?
fi
if [ $WAIT = 1 ]; then
    echo -n "Press any key to continue "; read dummy; echo; echo
fi

if [ $SELF_REGISTER = 1 ]; then
    rm -f $TMPDIR/zedrouterconfig.json
    
    touch $TMPDIR/self-register-failed
    echo "Self-registering our device certificate at " `date`
    if [ ! \( -f $CONFIGDIR/onboard.cert.pem -a -f $CONFIGDIR/onboard.key.pem \) ]; then
	echo "Missing onboarding certificate. Giving up"
	exit 1
    fi
    echo $BINDIR/client $OLDFLAG -d $CONFIGDIR selfRegister
    $BINDIR/client $OLDFLAG -d $CONFIGDIR selfRegister
    rm -f $TMPDIR/self-register-failed
    if [ $WAIT = 1 ]; then
	echo -n "Press any key to continue "; read dummy; echo; echo
    fi
    echo $BINDIR/client $OLDFLAG -d $CONFIGDIR getUuid 
    $BINDIR/client $OLDFLAG -d $CONFIGDIR getUuid

    # Make sure we set the dom0 hostname, used by LISP nat traversal, to
    # a unique string. Using the uuid
    uuid=`cat $CONFIGDIR/uuid`
    /bin/hostname $uuid
    /bin/hostname >/etc/hostname
    grep -q $uuid /etc/hosts
    if [ $? = 1 ]; then
	# put the uuid in /etc/hosts to avoid complaints
	echo "Adding $uuid to /etc/hosts"
	echo "127.0.0.1 $uuid" >>/etc/hosts
    else
	echo "Found $uuid in /etc/hosts"
    fi
    if [ $WAIT = 1 ]; then
	echo -n "Press any key to continue "; read dummy; echo; echo
    fi
elif [ x$OLDFLAG = x ]; then
    echo "XXX until cloud keeps state across upgrades redo getUuid"
    echo $BINDIR/client $OLDFLAG -d $CONFIGDIR getUuid 
    $BINDIR/client $OLDFLAG -d $CONFIGDIR getUuid

    uuid=`cat $CONFIGDIR/uuid`
    /bin/hostname $uuid
    /bin/hostname >/etc/hostname
    grep -q $uuid /etc/hosts
    if [ $? = 1 ]; then
	# put the uuid in /etc/hosts to avoid complaints
	echo "Adding $uuid to /etc/hosts"
	echo "127.0.0.1 $uuid" >>/etc/hosts
    else
	echo "Found $uuid in /etc/hosts"
    fi
    if [ $WAIT = 1 ]; then
	echo -n "Press any key to continue "; read dummy; echo; echo
    fi
fi

# XXX remove once OLDFLAG goes away
# We always redo this to get an updated zedserverconfig
rm -f $TMPDIR/zedserverconfig
if [ x$OLDFLAG != x ]; then
    echo "Retrieving device and overlay network config at" `date`
    echo $BINDIR/client $OLDFLAG -d $CONFIGDIR lookupParam
    $BINDIR/client $OLDFLAG -d $CONFIGDIR lookupParam
    if [ -f $TMPDIR/zedserverconfig ]; then
	echo "Retrieved overlay /etc/hosts with:"
	cat $TMPDIR/zedserverconfig
	# edit zedserverconfig into /etc/hosts
	match=`awk '{print $2}' $TMPDIR/zedserverconfig| sort -u | awk 'BEGIN {m=""} { m = sprintf("%s|%s", m, $1) } END { m = substr(m, 2, length(m)); printf ".*:.*(%s)\n", m}'`
	egrep -v $match /etc/hosts >/tmp/hosts.$$
	cat $TMPDIR/zedserverconfig >>/tmp/hosts.$$
	echo "New /etc/hosts:"
	cat /tmp/hosts.$$
	cp /tmp/hosts.$$ /etc/hosts
	rm -f /tmp/hosts.$$
    fi
    if [ $WAIT = 1 ]; then
	echo -n "Press any key to continue "; read dummy; echo; echo
    fi
fi

if [ ! -d $LISPDIR ]; then
    echo "Missing $LISPDIR directory. Giving up"
    exit 1
fi

echo "Removing old iptables/ip6tables rules"
# Cleanup any remaining iptables rules from a failed run
iptables -F
ip6tables -F
ip6tables -t raw -F

if [ $SELF_REGISTER = 1 ]; then
    # Do we have a file from the build?
    # For now we do not exit if it is missing, but instead we determine
    # a minimal one on the fly
    model=`$BINDIR/hardwaremodel`
    MODELFILE=${model}.json
    if [ ! -f "$DNCDIR/$MODELFILE" ] ; then
	echo "XXX Missing $DNCDIR/$MODELFILE - generate on the fly"
	echo "Determining uplink interface"
	intf=`$BINDIR/find-uplink.sh $CONFIGDIR/lisp.config.base`
	if [ "$intf" != "" ]; then
		echo "Found interface $intf based on route to map servers"
	else
		echo "NOT Found interface based on route to map servers. Giving up"
		exit 1    
	fi
	cat <<EOF >"$DNCDIR/$MODELFILE"
{"Uplink":["$intf"], "FreeUplinks":["$intf"]}
EOF
    fi
else
    model=`$BINDIR/hardwaremodel`
    MODELFILE=${model}.json
    if [ ! -f "$DNCDIR/$MODELFILE" ] ; then
	echo "Missing $DNCDIR/$MODELFILE - giving up"
	exit 1
    fi
fi

# Need a key for device-to-device map-requests
cp -p $CONFIGDIR/device.key.pem $LISPDIR/lisp-sig.pem

# Pick up the device EID zedrouter config file from $TMPDIR and put
# it in /var/tmp/zedrouter/config/
# This will result in starting lispers.net when zedrouter starts
if [ -f $TMPDIR/zedrouterconfig.json ]; then
    uuid=`cat $CONFIGDIR/uuid`
    cp $TMPDIR/zedrouterconfig.json /var/tmp/zedrouter/config/${uuid}.json
fi

# Setup default amount of space for images
echo '{"MaxSpace":2000000}' >/var/tmp/downloader/config/global 

rm -f /var/run/verifier/*/status/restarted
rm -f /var/tmp/zedrouter/config/restart

echo "Starting verifier at" `date`
verifier &
if [ $WAIT = 1 ]; then
    echo -n "Press any key to continue "; read dummy; echo; echo
fi

echo "Starting ZedManager at" `date`
zedmanager &
if [ $WAIT = 1 ]; then
    echo -n "Press any key to continue "; read dummy; echo; echo
fi

echo "Starting downloader at" `date`
downloader &
if [ $WAIT = 1 ]; then
    echo -n "Press any key to continue "; read dummy; echo; echo
fi

echo "Starting eidregister at" `date`
eidregister $OLDFLAG -d $CONFIGDIR &
if [ $WAIT = 1 ]; then
    echo -n "Press any key to continue "; read dummy; echo; echo
fi

echo "Starting identitymgr at" `date`
identitymgr &
if [ $WAIT = 1 ]; then
    echo -n "Press any key to continue "; read dummy; echo; echo
fi

echo "Starting ZedRouter at" `date`
zedrouter &
if [ $WAIT = 1 ]; then
    echo -n "Press any key to continue "; read dummy; echo; echo
fi

echo "Starting DomainMgr at" `date`
domainmgr &
# Do something
if [ $WAIT = 1 ]; then
    echo -n "Press any key to continue "; read dummy; echo; echo
fi

echo "Starting zedagent at" `date`
zedagent &
if [ $WAIT = 1 ]; then
    echo -n "Press any key to continue "; read dummy; echo; echo
fi

<<<<<<< HEAD
#echo "Starting dataplane at" `date`
#dataplane >/var/log/dataplane.log 2>&1 &
#if [ $WAIT = 1 ]; then
#    echo; read -n 1 -s -p "Press any key to continue"; echo; echo
#fi
=======
#If logmanager is already running we don't have to start it.
pgrep logmanager >/dev/null
if [ $? != 0 ]; then
    echo "Starting logmanager at" `date`
    logmanager >/var/log/logmanager.log 2>&1 &
    if [ $WAIT = 1 ]; then
	echo -n "Press any key to continue "; read dummy; echo; echo
    fi
fi
>>>>>>> a295a0fa

echo "Initial setup done at" `date`
if [ $MEASURE = 1 ]; then
    ping6 -c 3 -w 1000 zedcontrol
    echo "Measurement done at" `date`
fi<|MERGE_RESOLUTION|>--- conflicted
+++ resolved
@@ -9,13 +9,9 @@
 TMPDIR=/var/tmp/zededa
 DNCDIR=/var/tmp/zededa/DeviceNetworkConfig
 LISPDIR=/opt/zededa/lisp
-<<<<<<< HEAD
-AGENTS="ledmanager zedrouter domainmgr downloader verifier identitymgr eidregister zedagent dataplane"
-=======
 LOGDIRA=$PERSISTDIR/IMGA/log
 LOGDIRB=$PERSISTDIR/IMGB/log
-AGENTS="logmanager ledmanager zedrouter domainmgr downloader verifier identitymgr eidregister zedagent"
->>>>>>> a295a0fa
+AGENTS="logmanager ledmanager zedrouter domainmgr downloader verifier identitymgr eidregister zedagent dataplane"
 ALLAGENTS="zedmanager $AGENTS"
 
 PATH=$BINDIR:$PATH
@@ -528,13 +524,6 @@
     echo -n "Press any key to continue "; read dummy; echo; echo
 fi
 
-<<<<<<< HEAD
-#echo "Starting dataplane at" `date`
-#dataplane >/var/log/dataplane.log 2>&1 &
-#if [ $WAIT = 1 ]; then
-#    echo; read -n 1 -s -p "Press any key to continue"; echo; echo
-#fi
-=======
 #If logmanager is already running we don't have to start it.
 pgrep logmanager >/dev/null
 if [ $? != 0 ]; then
@@ -544,7 +533,6 @@
 	echo -n "Press any key to continue "; read dummy; echo; echo
     fi
 fi
->>>>>>> a295a0fa
 
 echo "Initial setup done at" `date`
 if [ $MEASURE = 1 ]; then
