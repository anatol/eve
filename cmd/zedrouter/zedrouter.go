--- conflicted
+++ resolved
@@ -119,16 +119,12 @@
 
 	DNCctx := DNCContext{}
 	DNCctx.usableAddressCount = types.CountLocalAddrAnyNoLinkLocal(deviceNetworkStatus)
-<<<<<<< HEAD
-	DNCctx.manufacturerModel = hardware.GetHardwareModel()
+	DNCctx.manufacturerModel = model
 	DNCctx.ZededaDataPlane = false
 
 	ZedrouterCtx := zedrouterContext{
 		ZededaDataPlane: false,
 	}
-=======
-	DNCctx.manufacturerModel = model
->>>>>>> d69d3db8
 
 	// Wait for zedmanager having populated the intial files to
 	// reduce the number of LISP-RESTARTs
